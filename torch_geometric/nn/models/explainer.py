--- conflicted
+++ resolved
@@ -1,7 +1,3 @@
-<<<<<<< HEAD
-from abc import abstractmethod
-=======
->>>>>>> 430dba3a
 from inspect import signature
 from math import sqrt
 from typing import Optional
@@ -11,11 +7,7 @@
 
 from torch_geometric.data import Data
 from torch_geometric.nn import MessagePassing
-<<<<<<< HEAD
-from torch_geometric.utils import k_hop_subgraph, to_networkx
-=======
 from torch_geometric.utils import get_num_hops, k_hop_subgraph, to_networkx
->>>>>>> 430dba3a
 
 
 def set_masks(model: torch.nn.Module, mask: Tensor, edge_index: Tensor,
@@ -159,13 +151,6 @@
 
 
 class Explainer(torch.nn.Module):
-<<<<<<< HEAD
-    r"""Base Explainer class for Graph Neural Networks, *e.g.* :class:`
-    ~torch_geometric.nn.GNNExplainer and :class:`
-    ~torch_geometric.nn.PGExplainer`."""
-
-    # TODO: Change docstring
-=======
     r"""An abstract class for integrating explainability into Graph Neural
     Networks, *e.g.* :class:`~torch_geometric.nn.GNNExplainer` and
     :class:`~torch_geometric.nn.PGExplainer`.
@@ -192,7 +177,6 @@
         log (bool, optional): If set to :obj:`False`, will not log any learning
             progress. (default: :obj:`True`)
     """
->>>>>>> 430dba3a
     def __init__(self, model: torch.nn.Module, lr: Optional[float] = None,
                  epochs: Optional[int] = None, num_hops: Optional[int] = None,
                  return_type: str = 'log_prob', log: bool = False):
@@ -202,52 +186,21 @@
         self.model = model
         self.lr = lr
         self.epochs = epochs
-<<<<<<< HEAD
-        self.num_hops = num_hops
-        self.return_type = return_type
-        self.log = log
-
-    @property
-    def num_hops(self):
-        return self._num_hops
-
-    @num_hops.setter
-    def num_hops(self, num_hops):
-        if num_hops is not None:
-            self._num_hops = num_hops
-        else:
-            # Could this be a general utils function?
-            k = 0
-            for module in self.model.modules():
-                if isinstance(module, MessagePassing):
-                    k += 1
-            self._num_hops = k
-
-    def _flow(self):
-=======
         self.num_hops = num_hops or get_num_hops(self.model)
         self.return_type = return_type
         self.log = log
 
     def _flow(self) -> str:
->>>>>>> 430dba3a
         for module in self.model.modules():
             if isinstance(module, MessagePassing):
                 return module.flow
         return 'source_to_target'
 
-<<<<<<< HEAD
-    def subgraph(self, node_idx, x, edge_index, **kwargs):
-        r"""Returns the subgraph of the given node.
-        Args:
-            node_idx (int): The node idx to explain.
-=======
     def subgraph(self, node_idx: int, x: Tensor, edge_index: Tensor, **kwargs):
         r"""Returns the subgraph of the given node.
 
         Args:
             node_idx (int): The node to explain.
->>>>>>> 430dba3a
             x (Tensor): The node feature matrix.
             edge_index (LongTensor): The edge indices.
             **kwargs (optional): Additional arguments passed to the GNN module.
@@ -274,12 +227,8 @@
         return x
 
     @torch.no_grad()
-<<<<<<< HEAD
-    def get_initial_prediction(self, x, edge_index, batch=None, **kwargs):
-=======
     def get_initial_prediction(self, x: Tensor, edge_index: Tensor,
                                batch: Optional[Tensor] = None, **kwargs):
->>>>>>> 430dba3a
         if batch is not None:
             out = self.model(x, edge_index, batch, **kwargs)
         else:
@@ -291,12 +240,8 @@
             prediction = log_logits.argmax(dim=-1)
         return prediction
 
-<<<<<<< HEAD
-    def get_loss(self, out, prediction, node_idx=None, **kwargs):
-=======
     def get_loss(self, out: Tensor, prediction: Tensor,
                  node_idx: Optional[int] = None, **kwargs):
->>>>>>> 430dba3a
         if self.return_type == 'regression':
             loss = self._loss(out, prediction, node_idx, **kwargs)
         else:
@@ -304,24 +249,6 @@
             loss = self._loss(log_logits, prediction, node_idx, **kwargs)
         return loss
 
-<<<<<<< HEAD
-    @abstractmethod
-    def _loss(self):
-        # TODO: Check if loss is used in most GNN Xai methods.
-        raise NotImplementedError
-
-    # TODO: Should this method be outside the class?
-    # TODO: Enhance for negative attributions
-    def visualize_subgraph(self, node_idx, edge_index, edge_mask, y=None,
-                           threshold=None, edge_y=None, node_alpha=None,
-                           seed=10, **kwargs):
-        r"""Visualizes the subgraph given an edge mask
-        :attr:`edge_mask`.
-
-        Args:
-            node_idx (int): The node id to explain.
-                Set to :obj:`-1` to explain graph.
-=======
     def visualize_subgraph(self, node_idx: Optional[int], edge_index: Tensor,
                            edge_mask: Tensor, y: Optional[Tensor] = None,
                            threshold: Optional[int] = None,
@@ -333,7 +260,6 @@
         Args:
             node_idx (int): The node id to explain.
                 Set to :obj:`None` to explain a graph.
->>>>>>> 430dba3a
             edge_index (LongTensor): The edge indices.
             edge_mask (Tensor): The edge mask.
             y (Tensor, optional): The ground-truth node-prediction labels used
@@ -358,11 +284,7 @@
 
         assert edge_mask.size(0) == edge_index.size(1)
 
-<<<<<<< HEAD
-        if node_idx == -1:
-=======
         if node_idx is None or node_idx < 0:
->>>>>>> 430dba3a
             hard_edge_mask = torch.BoolTensor([True] * edge_index.size(1),
                                               device=edge_mask.device)
             subset = torch.arange(edge_index.max().item() + 1,
