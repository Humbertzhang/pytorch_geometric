--- conflicted
+++ resolved
@@ -16,14 +16,8 @@
 from .modelnet10_rand_aug_pc import ModelNet10RandAugPC
 
 __all__ = [
-<<<<<<< HEAD
-    'Data', 'Cora', 'PubMed', 'CiteSeer', 'FAUST', 'MNISTSuperpixels',
-    'MNISTSuperpixels2', 'ShapeNet', 'ShapeNet2', 'Cuneiform', 'Cuneiform2',
+    'Cora', 'PubMed', 'CiteSeer', 'FAUST',
+    'MNISTSuperpixels2', 'ShapeNet', 'ShapeNet2',  'Cuneiform2',
     'QM9', 'KITTI', 'ModelNet10', 'ModelNet40', 'ModelNet10PC',
     'ModelNet10RandPC', 'ModelNet40RandPC', 'ModelNet10RandAugPC'
-=======
-    'Cora', 'CiteSeer', 'PubMed', 'FAUST', 'MNISTSuperpixels2', 'Cuneiform2',
-    'QM9', 'ShapeNet', 'ShapeNet2', 'KITTI', 'ModelNet10', 'ModelNet40',
-    'ModelNet10PC', 'ModelNet10RandPC', 'ModelNet40RandPC'
->>>>>>> a5b315ac
 ]